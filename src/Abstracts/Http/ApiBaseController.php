<?php

namespace Microcrud\Abstracts\Http;

use Microcrud\Abstracts\Service;
use Illuminate\Support\Facades\Log;
use Illuminate\Support\Facades\Lang;
use Microcrud\Abstracts\CrudService;
use Microcrud\Responses\ItemResource;
use Microcrud\Interfaces\ApiController;

abstract class ApiBaseController implements ApiController
{

    protected $service;
    /**
     * Class constructor.
     */
    public function __construct($model, $service = null, $resource = null)
    {
        $this->service = (isset($service)) ? new $service : new CrudService();
        $this->service->model = new $model;
        $this->service->setItemResource((isset($resource)) ? $resource : ItemResource::class);
    }
    public function created($resource = null, $item = null)
    {
        if(!$resource){
            $resource = $this->service->getItemResource();
        }
        return $this->singleItem($resource, $item, 201);
    }

    public function accepted($resource = null, $item = null)
    {
        if(!$resource){
            $resource = $this->service->getItemResource();
        }
        return $this->singleItem($resource, $item, 202);
    }

    public function singleItem($resource = null, $item = null, $status_code = 200)
    {
        if(!$resource){
            $resource = $this->service->getItemResource();
        }
        return response()->json([
            "data" => new $resource($item)
        ], $status_code);
    }

    public function paginated($resource = null, $items, $status_code = 200)
    {
        if(!$resource){
            $resource = $this->service->getItemResource();
        }
        return response()->json([
            'pagination' => [
                'current' => $items->currentPage(),
                'previous' => $items->currentPage() > 1 ? $items->currentPage() - 1 : 0,
                'next' => $items->hasMorePages() ? $items->currentPage() + 1 : 0,
                'perPage' => $items->perPage(),
                'totalPage' => $items->lastPage(),
                'totalItem' => $items->total(),
            ],
            'data' => $resource::collection($items->items())
        ], $status_code);
    }

    protected function paginateQuery($resource=null, $modelQuery=null, $modelTableName = '', $status_code = 200, $is_cacheable = false)
    {
        $items = $this->service->getPaginated($modelQuery, $modelTableName, $is_cacheable = false);
        if(!$resource){
            $resource = $this->service->getItemResource();
        }
        return $this->paginated($resource, $items, $status_code);
    }

    public function success($message = 'Success', $status_code = 200)
    {
        return response()->json([
            'message' => __($message)
        ], $status_code);
    }


    public function failure($message = 'Failed', $status_code = 400)
    {
        return $this->success($message, $status_code);
    }

    public function noContent()
    {
        return response()->noContent();
    }

    public function error($message, $status_code = 400, $exception = null)
    {
        $result = [
            'message' => $message,
        ];
        if ($exception) {
            if(env('APP_DEBUG', false)){
                $result['error'] = $exception->getTraceAsString();
            }
            Log::error('MESSAGE: ' . $message . ' ERROR: ' . $exception->getMessage() . ' TRACE: ' . $exception->getTraceAsString());
        } else {
            Log::error('MESSAGE: ' . $message);
        }
<<<<<<< HEAD
        if (Lang::has('microcrud_translations::errors.' . $message) || Lang::has('microcrud_translations::errors.' . $message)) {
            $result['message'] = $this->translate('errors.' . $message);
        }else if (Lang::has('microcrud_translations::validation.' . $message) || Lang::has('microcrud_translations::validation.' . $message)) {
            $result['message'] = $this->translate('validation.' . $message);
        }
        return response()->json($result, $status_code);
=======
        
        return response()->json([
            'message'   => $this->translate($message),
        ], $status_code);
>>>>>>> 73bb6fac
    }

    public function errorNotFound($message = 'Not Found', $exception = null)
    {
        return $this->error($message, 404, $exception);
    }

    public function errorBadRequest($message = 'Bad Request', $exception = null)
    {
        return $this->error($message, 400, $exception);
    }

    public function errorForbidden($message = 'Forbidden', $exception = null)
    {
        return $this->error($message, 403, $exception);
    }

    public function errorUnauthorized($message = 'Unauthorized', $exception = null)
    {
        return $this->error($message, 401, $exception);
    }

    public function translate(String $key)
    {
        if (Lang::has('microcrud_translations::validation.' . $key)) {
            return trans('microcrud_translations::validation.' . $key);
        }else if(Lang::has('validation.' . $key)){
            return trans('validation.' . $key);
        }else{
            return __($key);
        }
    }

    public function get($data, $status_code = 200)
    {
        return response()->json([
            'data' => $data
        ], $status_code);
    }
    public function getResource($resource = null, $items = null, $status_code = 200)
    {
        if(!$resource){
            $resource = $this->service->getItemResource();
        }
        if(!isset($items)){
            $items = $this->service->getAll();
        }
        return $this->get($resource::collection($items), $status_code);
    }
}<|MERGE_RESOLUTION|>--- conflicted
+++ resolved
@@ -106,19 +106,7 @@
         } else {
             Log::error('MESSAGE: ' . $message);
         }
-<<<<<<< HEAD
-        if (Lang::has('microcrud_translations::errors.' . $message) || Lang::has('microcrud_translations::errors.' . $message)) {
-            $result['message'] = $this->translate('errors.' . $message);
-        }else if (Lang::has('microcrud_translations::validation.' . $message) || Lang::has('microcrud_translations::validation.' . $message)) {
-            $result['message'] = $this->translate('validation.' . $message);
-        }
         return response()->json($result, $status_code);
-=======
-        
-        return response()->json([
-            'message'   => $this->translate($message),
-        ], $status_code);
->>>>>>> 73bb6fac
     }
 
     public function errorNotFound($message = 'Not Found', $exception = null)
